--- conflicted
+++ resolved
@@ -154,12 +154,7 @@
         return Token(kind, position, position + 1)
 
     if code == 46:  # .
-<<<<<<< HEAD
-        if char_code_at(body, position + 1) == 46 and \
-                        char_code_at(body, position + 2) == 46:
-=======
         if char_code_at(body, position + 1) == char_code_at(body, position + 2) == 46:
->>>>>>> 8a9aa350
             return Token(TokenKind.SPREAD, position, position + 3)
 
     elif 65 <= code <= 90 or code == 95 or 97 <= code <= 122:
@@ -198,17 +193,7 @@
     position = start_position
     while position < body_length:
         code = char_code_at(body, position)
-<<<<<<< HEAD
-        if code in (
-                32,  # space
-                44,  # comma
-                160,  # '\xa0'
-                0x2028,  # line separator
-                0x2029,  # paragraph separator
-        ) or (code > 8 and code < 14):  # whitespace
-=======
         if code in ignored_whitespace_characters:
->>>>>>> 8a9aa350
             position += 1
 
         elif code == 35:  # #, skip comments
