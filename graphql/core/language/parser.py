--- conflicted
+++ resolved
@@ -387,17 +387,6 @@
 
 def parse_object_field(parser, is_const):
     start = parser.token.start
-<<<<<<< HEAD
-=======
-    name = parse_name(parser)
-    if name.value in field_names:
-        raise LanguageError(
-            parser.source,
-            start,
-            u"Duplicate input object field {}.".format(name.value)
-        )
-    field_names.add(name.value)
->>>>>>> 0b390a6b
     return ast.ObjectField(
         name=parse_name(parser),
         value=(
